import fresnel
import gsd.hoomd
import numpy as np


class FresnelGSD:
    def __init__(
        self,
        gsd_file,
        frame=0,
        color_dict=None,
        diameter_scale=0.30,
        solid=0.1,
        roughness=0.3,
        specular=0.5,
        specular_trans=0,
        metal=0,
        view_axis=(1, 0, 0),
        height=10,
<<<<<<< HEAD
        up=(0, 0, 1),
        unwrap_positions=False,
        device=fresnel.Device()
=======
        device=fresnel.Device(),
>>>>>>> 656044f2
    ):
        self.scene = fresnel.Scene()
        self.gsd_file = gsd_file
        with gsd.hoomd.open(gsd_file) as traj:
            self._n_frames = len(traj)
        self._unwrap_positions = unwrap_positions 
        self._snapshot = None
        self._frame = 0
        self.frame = frame
        self._height = height
        self._color_dict = color_dict
        self._diameter_scale = diameter_scale
        self._device = device
        self._solid = solid
        self._roughness = roughness
        self._specular = specular
        self._specular_trans = specular_trans
        self._metal = metal
        self._view_axis = np.asarray(view_axis)
        self._up = np.asarray(up) 

    @property
    def frame(self):
        return self._frame

    @frame.setter
    def frame(self, frame):
        if frame > self._n_frames - 1:
            raise ValueError(f"The GSD file only has {self._n_frames} frames.")
        self._frame = frame
        with gsd.hoomd.open(self.gsd_file) as f:
            self._snapshot = f[frame]

    @property
    def snapshot(self):
        return self._snapshot

    @property
    def diameter_scale(self):
        return self._diameter_scale

    @diameter_scale.setter
    def diameter_scale(self, value):
        self._diameter_scale = value

    @property
    def color_dict(self):
        return self._color_dict

    @color_dict.setter
    def color_dict(self, value):
        if not isinstance(value, dict):
            raise ValueError(
                "Pass in a dicitonary with "
                "keys of particle type, values of color"
            )
        self._color_dict = value

    def set_type_color(self, particle_type, color):
        if not particle_type in set(self.particle_types):
            raise ValueError(
                f"Particle type of {particle_type} is not in the Snapshot"
            )
        self._color_dict[particle_type] = color

    @property
    def unwrap_positions(self):
        return self._unwrap_positions

    @unwrap_positions.setter
    def unwrap_positions(self, value):
        if not isinstance(value, bool):
            raise ValueError(
                "Set to True or False where "
                "True uses unwrapped particle positions"
            )
        self._unwrap_positions = value

    @property
    def solid(self):
        return self._solid

    @solid.setter
    def solid(self, value):
        self._solid = value

    @property
    def roughness(self):
        return self._roughness

    @roughness.setter
    def roughness(self, value):
        self._roughness = value

    @property
    def specular(self):
        return self._specular

    @specular.setter
    def specular(self, value):
        self._specular = value

    @property
    def specular_trans(self):
        return self._specular_trans

    @specular_trans.setter
    def specular_trans(self, value):
        self._specular_trans = value

    @property
    def metal(self):
        return self._metal

    @metal.setter
    def metal(self, value):
        self._metal = value

    @property
    def view_axis(self):
        return self._view_axis

    @view_axis.setter
    def view_axis(self, value):
        # TODO Assert is 1,3  array
        self._view_axis = np.asarray(value)

    @property
    def up(self):
        return self._up

    @up.setter
    def up(self, value):
        self._up = value

    @property
    def height(self):
        return self._height

    @height.setter
    def height(self, value):
        self._height = value

    @property
    def camera_position(self):
        return (self.snapshot.configuration.box[:3] * self.view_axis) - 0.5

    @property
    def look_at(self):
        return self.snapshot.configuration.box[:3] * -self.view_axis

    @property
    def positions(self):
        if self.unwrap_positions:
            pos = self.snapshot.particles.position
            imgs = self.snapshot.particles.image
            box_lengths = self.snapshot.configuration.box[:3]
            return pos + (imgs * box_lengths)
        else:
            return self.snapshot.particles.position

    @property
    def radius(self):
        return self.snapshot.particles.diameter * self.diameter_scale

    @property
    def particle_types(self):
        return np.array(
            [
                self.snapshot.particles.types[i]
                for i in self.snapshot.particles.typeid
            ]
        )

    @property
    def colors(self):
        if self.color_dict:
            return np.array([self.color_dict[i] for i in self.particle_types])
        else:
            return np.array([0.5, 0.25, 0.5])

    def geometry(self):
        geometry = fresnel.geometry.Sphere(
            scene=self.scene,
            position=self.positions,
            radius=self.radius,
            color=fresnel.color.linear(self.colors),
        )
        geometry.material = self.material()
        return geometry

    def material(self):
        material = fresnel.material.Material(
            primitive_color_mix=1,
            solid=self.solid,
            roughness=self.roughness,
            specular=self.specular,
            spec_trans=self.specular_trans,
            metal=self.metal,
        )
        return material

    def camera(self):
        camera = fresnel.camera.Orthographic(
            position=self.camera_position,
            look_at=self.look_at,
            up=self.up,
            height=self.height,
        )
        return camera

    def view(self, width=300, height=300):
        self.scene.camera = self.camera()
        self.scene.geometry = [self.geometry()]
        return fresnel.preview(scene=self.scene, w=width, h=height)

    def path_trace(self, width=300, height=300, samples=64, light_samples=1):
        self.scene.camera = self.camera()
        self.scene.geometry = [self.geometry()]
        return fresnel.pathtrace(
            scene=self.scene,
            w=width,
            h=height,
            samples=samples,
            light_samples=light_samples,
        )

    def trace(self, width=300, height=300, n_samples=1):
        self.scene.camera = self.camera()
        self.scene.geometry = [self.geometry()]
        tracer = fresnel.tracer.Preview(
            device=self.scene.device, w=width, h=height
        )
        return tracer.render(self.scene)<|MERGE_RESOLUTION|>--- conflicted
+++ resolved
@@ -17,13 +17,9 @@
         metal=0,
         view_axis=(1, 0, 0),
         height=10,
-<<<<<<< HEAD
         up=(0, 0, 1),
         unwrap_positions=False,
         device=fresnel.Device()
-=======
-        device=fresnel.Device(),
->>>>>>> 656044f2
     ):
         self.scene = fresnel.Scene()
         self.gsd_file = gsd_file
