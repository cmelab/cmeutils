import pytest

import gsd

import numpy as np
import freud

from cmeutils.tests.base_test import BaseTest
<<<<<<< HEAD
from cmeutils.structure import gsd_rdf, get_quaternions, order_parameter, get_centers
=======
from cmeutils.structure import gsd_rdf, get_quaternions, order_parameter, all_atom_rdf
>>>>>>> 5052ab40


class TestStructure(BaseTest):
    def test_gsd_rdf(self, gsdfile_bond):
        rdf_ex, norm = gsd_rdf(gsdfile_bond, "A", "B")
        rdf_noex, norm2 = gsd_rdf(gsdfile_bond, "A", "B", exclude_bonded=False)
        assert norm2 == 1
        assert not np.array_equal(rdf_noex, rdf_ex)

    def test_gsd_rdf_samename(self, gsdfile_bond):
        rdf_ex, norm = gsd_rdf(gsdfile_bond, "A", "A")
        rdf_noex, norm2 = gsd_rdf(gsdfile_bond, "A", "A", exclude_bonded=False)
        assert norm2 == 1
        assert not np.array_equal(rdf_noex, rdf_ex)

    def test_get_quaternions(self):
        with pytest.raises(ValueError):
            get_quaternions(0)

        with pytest.raises(ValueError):
            get_quaternions(5.3)

        qs = get_quaternions()
        assert len(qs) == 20
        assert len(qs[0]) == 4

    def test_order_parameter(self, p3ht_gsd, p3ht_cg_gsd, mapping):
        r_max = 2
        a_max = 30

        order, cl_idx = order_parameter(
            p3ht_gsd, p3ht_cg_gsd, mapping, r_max, a_max
        )

        assert np.isclose(order[0], 0.33125)
        assert len(cl_idx[0]) == 160
<<<<<<< HEAD
        
    def test_get_centers(self, gsdfile):
        new_gsdfile = "centers.gsd"
        centers = get_centers(gsdfile, new_gsdfile) 
        assert isinstance(centers, type(None))
=======

    def test_all_atom_rdf(self, gsdfile):
        rdf = all_atom_rdf(gsdfile)
        assert isinstance(rdf, freud.density.RDF)
>>>>>>> 5052ab40
<|MERGE_RESOLUTION|>--- conflicted
+++ resolved
@@ -6,12 +6,8 @@
 import freud
 
 from cmeutils.tests.base_test import BaseTest
-<<<<<<< HEAD
-from cmeutils.structure import gsd_rdf, get_quaternions, order_parameter, get_centers
-=======
-from cmeutils.structure import gsd_rdf, get_quaternions, order_parameter, all_atom_rdf
->>>>>>> 5052ab40
 
+from cmeutils.structure import gsd_rdf, get_quaternions, order_parameter, all_atom_rdf, get_centers
 
 class TestStructure(BaseTest):
     def test_gsd_rdf(self, gsdfile_bond):
@@ -47,15 +43,12 @@
 
         assert np.isclose(order[0], 0.33125)
         assert len(cl_idx[0]) == 160
-<<<<<<< HEAD
+
+    def test_all_atom_rdf(self, gsdfile):
+        rdf = all_atom_rdf(gsdfile)
+        assert isinstance(rdf, freud.density.RDF)
         
     def test_get_centers(self, gsdfile):
         new_gsdfile = "centers.gsd"
         centers = get_centers(gsdfile, new_gsdfile) 
-        assert isinstance(centers, type(None))
-=======
-
-    def test_all_atom_rdf(self, gsdfile):
-        rdf = all_atom_rdf(gsdfile)
-        assert isinstance(rdf, freud.density.RDF)
->>>>>>> 5052ab40
+        assert isinstance(centers, type(None))