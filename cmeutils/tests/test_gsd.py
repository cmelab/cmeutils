--- conflicted
+++ resolved
@@ -5,13 +5,8 @@
 
 from base_test import BaseTest
 from cmeutils.gsd_utils import (
-<<<<<<< HEAD
-    get_type_position, get_molecule_cluster, get_all_types, _validate_inputs,
-    snap_delete_types
-=======
     get_type_position, snap_molecule_cluster, get_all_types, _validate_inputs,
     snap_delete_types, xml_to_gsd
->>>>>>> adb17643
 )
 
 
