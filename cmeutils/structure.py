--- conflicted
+++ resolved
@@ -49,16 +49,6 @@
     unit_z = np.array([0, 0, 1])
     return [vector_vector_rotation(i, unit_z) for i in points]
 
-<<<<<<< HEAD
-def all_atom_rdf(gsdfile,
-                 start=0,
-                 stop=None,
-                 r_max=None,
-                 r_min=0,
-                 bins=100,
-                 exclude_bonded=True):
-    """ Parameters
-=======
 
 def gsd_rdf(
     gsdfile,
@@ -81,7 +71,6 @@
     not change during the simulation.
 
     Parameters
->>>>>>> 21f91e65
     ----------
     gsdfile : str
         Filename of the GSD trajectory.
@@ -109,14 +98,6 @@
     -------
     (freud.density.RDF, float)
     """
-<<<<<<< HEAD
-
-
-    if not stop:
-        stop = -1
-
-=======
->>>>>>> 21f91e65
     with gsd.hoomd.open(gsdfile, mode="rb") as trajectory:
         snap = trajectory[0]
 
@@ -127,124 +108,38 @@
             )
 
         rdf = freud.density.RDF(bins=bins, r_max=r_max, r_min=r_min)
+
+        type_A = snap.particles.typeid == snap.particles.types.index(A_name)
+        type_B = snap.particles.typeid == snap.particles.types.index(B_name)
+    
         if exclude_bonded:
-            molecules = gsd_utils.snap_molecule_cluster(snap=snap)
-            
+            molecules = gsd_utils.snap_molecules_cluster(snap=snap)
+            molecules_A = molecules[type_A]
+            molecules_B = molecules[type_B]
         for snap in trajectory[start:stop]:
+            A_pos = snap.particles.position[type_A]
+            if A_name == B_name:
+                B_pos = A_pos
+                exclude_ii = True
+            else:
+                B_pos = snap.particles.position[type_B]
+                exclude_ii = False
+
             box = snap.configuration.box
-            points = snap.particles.position[:]
-            system = (box, points)
+            system = (box, A_pos)
             aq = freud.locality.AABBQuery.from_system(system)
             nlist = aq.query(
-                points, {"r_max": r_max}
+                B_pos, {"r_max":r_max, "exclude_ii":exclude_ii}
             ).toNeighborList()
 
             if exclude_bonded:
                 pre_filter = len(nlist)
                 nlist.filter(
-                    molecules[nlist.point_indices]
-                    != molecules[nlist.query_point_indices]
+                    molecules_A[nlist.point.indices]
+                    != molecules_B[nlist.query_point_indices]
                 )
                 post_filter = len(nlist)
 
             rdf.compute(aq, neighbors=nlist, reset=False)
-            
-        normalization = post_filter / pre_filter if exclude_bonded else 1
-        return rdf, normalization
-
-
-def gsd_rdf(
-    gsdfile,
-    A_name,
-    B_name,
-    start=0,
-    stop=None,
-    r_max=None,
-    r_min=0,
-    bins=100,
-    exclude_bonded=True,
-    ):
-    """Compute intermolecular RDF from a GSD file.
-
-    This function calculates the radial distribution function given a GSD file
-    and the names of the particle types. By default it will calculate the RDF
-    for the entire trajectory.
-
-    It is assumed that the bonding, number of particles, and simulation box do
-    not change during the simulation.
-
-    Parameters
-    ----------
-    gsdfile : str
-        Filename of the GSD trajectory.
-    A_name, B_name : str
-        Name(s) of particles between which to calculate the RDF (found in
-        gsd.hoomd.Snapshot.particles.types)
-    start : int
-        Starting frame index for accumulating the RDF. Negative numbers index
-        from the end. (default 0)
-    stop : int
-        Final frame index for accumulating the RDF. If None, the last frame
-        will be used. (default None)
-    r_max : float
-        Maximum radius of RDF. If None, half of the maximum box size is used.
-        (default None)
-    r_min : float
-        Minimum radius of RDF. (default 0)
-    bins : int
-        Number of bins to use when calculating the RDF. (default 100)
-    exclude_bonded : bool
-        Whether to remove particles in same molecule from the neighbor list.
-        (default True)
-
-    Returns
-    -------
-    (freud.density.RDF, float)
-    """
-    if A_name == None or B_name == None:
-        return all_atom_rdf(gsdfile, start, stop, r_max, r_min,bins, exclude_bonded) 
-    else:
-        if not stop:
-            stop = -1
-        with gsd.hoomd.open(gsdfile, mode='rb') as trajectory:
-            snap = trajectory[0]
-        
-            if r_max is None:
-                #Use a value just less than half the maximum box length.
-                r_max = np.nextafter(np.max(snap.configuration.box[:3]) * 0.5, 0, dtype=np.float32)
-            rdf = freud.density.RDF(bins=bins, r_max=r_max, r_min=r_min)
-
-            type_A = snap.particles.typeid == snap.particles.types.index(A_name)
-            type_B = snap.particles.typeid == snap.particles.types.index(B_name)
-    
-            if exclude_bonded:
-                molecules = gsd_utils.snap_molecules_cluster(snap=snap)
-                molecules_A = molecules[type_A]
-                molecules_B = molecules[type_B]
-            for snap in trajectory[start:stop]:
-                A_pos = snap.particles.position[type_A]
-                if A_name == B_name:
-                    B_pos = A_pos
-                    exclude_ii = True
-                else:
-                    B_pos = snap.particles.position[type_B]
-                    exclude_ii = False
-
-                box = snap.configuration.box
-                system = (box, A_pos)
-                aq = freud.locality.AABBQuery.from_system(system)
-                nlist = aq.query(
-                    B_pos, {"r_max":r_max, "exclude_ii":exclude_ii}
-                ).toNeighborList()
-
-                if exclude_bonded:
-                    pre_filter = len(nlist)
-                    nlist.filter(
-                        molecules_A[nlist.point.indices]
-                        != molecules_B[nlist.query_point_indices]
-                    )
-                    post_filter = len(nlist)
-
-                rdf.compute(aq, neighbors=nlist, reset=False)
     normalization = post_filter / pre_filter if exclude_bonded else 1
     return rdf, normalization    