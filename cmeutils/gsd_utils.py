from tempfile import NamedTemporaryFile

import freud
import gsd.hoomd
<<<<<<< HEAD
import hoomd
=======
>>>>>>> 08c1605f
import numpy as np

from cmeutils.geometry import moit


def get_type_position(
    typename,
    gsd_file=None,
    snap=None,
    gsd_frame=-1,
    images=False
):
    """Get the positions of a particle type.

    This function returns the positions of a particular particle type from a
    frame of a gsd trajectory file or from a snapshot.
    Pass in either a gsd file or a snapshot, but not both.

    Parameters
    ----------
    typename : str or list of str
        Name of particles of which to get the positions (found in
        gsd.hoomd.Snapshot.particles.types)
        If you want the positions of multiple types, pass in a list
        e.g., ['ca', 'c3']
    gsd_file : str, default None
        Filename of the gsd trajectory
    snap : gsd.hoomd.Snapshot, default None
        Trajectory snapshot
    gsd_frame : int, default -1
        Frame number to get positions from. Supports negative indexing.
    images : bool, default False
        If True; an array of the particle images is returned in addition
        to the particle positions.

    Returns
    -------
    numpy.ndarray(s)
        Returns an array of positions or arrays of positions and images
    """
    snap = _validate_inputs(gsd_file, snap, gsd_frame)
    if isinstance(typename, str):
        typename = [typename]

    type_pos = []
    type_images = []
    for _type in typename:
        type_pos.extend(
                snap.particles.position[
                snap.particles.typeid == snap.particles.types.index(_type)
            ]
        )
        if images:
            type_images.extend(
                snap.particles.image[
                    snap.particles.typeid == snap.particles.types.index(_type)
                ]
            )
    if images:
        return np.array(type_pos), np.array(type_images)
    else:
        return np.array(type_pos)


def get_all_types(gsd_file=None, snap=None, gsd_frame=-1):
    """Return all particle types in a hoomd trajectory.

    Parameters
    ----------
    gsd_file : str, default None
        Filename of the gsd trajectory
    snap : gsd.hoomd.Snapshot, default None
        Trajectory snapshot
    gsd_frame : int, default -1
        Frame number to get positions from. Supports negative indexing.

    Returns
    -------
    numpy.ndarray
    """
    snap = _validate_inputs(gsd_file, snap, gsd_frame)
    return snap.particles.types


def get_molecule_cluster(gsd_file=None, snap=None, gsd_frame=-1):
    """Find molecule index for each particle.

    Compute clusters of bonded molecules and return an array of the molecule
    index of each particle.
    Pass in either a gsd file or a snapshot, but not both

    Parameters
    ----------
    gsd_file : str, default None
        Filename of the gsd trajectory
    snap : gsd.hoomd.Snapshot, default None
        Trajectory snapshot.
    gsd_frame : int, default -1
        Frame number of gsd_file to use to compute clusters.

    Returns
    -------
    numpy.ndarray (N_particles,)
    """
    snap = _validate_inputs(gsd_file, snap, gsd_frame)
    system = freud.AABBQuery.from_system(snap)
    n_query_points = n_points = snap.particles.N
    query_point_indices = snap.bonds.group[:, 0]
    point_indices = snap.bonds.group[:, 1]
    distances = system.box.compute_distances(
        system.points[query_point_indices], system.points[point_indices]
    )
    nlist = freud.NeighborList.from_arrays(
        n_query_points, n_points, query_point_indices, point_indices, distances
    )
    cluster = freud.cluster.Cluster()
    cluster.compute(system=system, neighbors=nlist)
    return cluster.cluster_idx


def _validate_inputs(gsd_file, snap, gsd_frame):
    if all([gsd_file, snap]):
        raise ValueError("Only pass in a snapshot or a gsd_file")
    if gsd_file:
        assert isinstance(gsd_frame, int)
        try:
            with gsd.hoomd.open(name=gsd_file, mode="rb") as f:
                snap = f[gsd_frame]
        except Exception as e:
            print("Unable to open the gsd_file")
            raise e
    elif snap:
        assert isinstance(snap, gsd.hoomd.Snapshot)
    return snap


def snap_delete_types(snap, delete_types):
    """Create a new snapshot with certain particle types deleted.

    Reads in a snapshot and writes the information (excluding delete_types) to
    a new snapshot. Does not change the original snapshot.

    Information written:
        - particles (N, types, position, typeid, image)
        - configuration (box)
        - bonds (N, group)

    Parameters
    ----------
    snap : gsd.hoomd.Snapshot
        The snapshot to read in

    Returns
    -------
    gsd.hoomd.Snapshot
        The new snapshot with particles deleted.
    """
    new_snap = gsd.hoomd.Snapshot()
    delete_ids = [snap.particles.types.index(i) for i in delete_types]
    selection = np.where(~np.isin(snap.particles.typeid, delete_ids))[0]
    new_snap.particles.N = len(selection)
    new_snap.particles.types = [
        i for i in snap.particles.types if i not in delete_types
    ]
    typeid_map = {
        i:new_snap.particles.types.index(e)
        for i, e in enumerate(snap.particles.types)
        if e in new_snap.particles.types
    }
    new_snap.particles.position = snap.particles.position[selection]
    new_snap.particles.image = snap.particles.image[selection]
    new_snap.particles.typeid = np.vectorize(typeid_map.get)(
        snap.particles.typeid[selection]
    )
    new_snap.configuration.box = snap.configuration.box
    if snap.bonds.N > 0:
        bonds = np.isin(snap.bonds.group, selection).all(axis=1)
        if bonds.any():
            inds = {e:i for i, e in enumerate(selection)}
            new_snap.bonds.group = np.vectorize(inds.get)(
                snap.bonds.group[bonds]
            )
            new_snap.bonds.N = len(new_snap.bonds.group)
    new_snap.validate()
    return new_snap


def create_rigid_snapshot(mb_compound):
    """Preps a hoomd snapshot to store rigid body information

    This method relies on using built-in mBuild methods to
    create the rigid body information.
    
    Parameters
    ----------
    mb_compound : mbuild.Compound, required
        mBuild compound containing the rigid body information
        of the complete system

    """
    import hoomd

    rigid_ids = [p.rigid_id for p in mb_compound.particles()]
    rigid_bodies = set(rigid_ids)
    N_mols = len(rigid_bodies)
    init_snap = hoomd.Snapshot()
    # Create place holder spots in the snapshot for rigid centers
    init_snap.particles.types = ["R"]
    init_snap.particles.N = N_mols
    return init_snap


def update_rigid_snapshot(snapshot, rigid_snapshot, mb_compound):
    """Update a snapshot prepared for rigid bodies with system informaiton

    Parameters
    ----------
    snapshot : gsd.hoomd.Snapshot
        The snapshot returned from create_hoomd_forcefield
        or create_hoomd_simulation in mBuild
    rigid_snapshot : gsd.hoomd.Snapshot
        The snapshot created from create_rigid_snapshot
        in cmeutils
    mb_compound : mbuild.Compound, required
        mBuild compound containing the rigid body information
        of the complete system

    """
    rigid_ids = [p.rigid_id for p in mb_compound.particles()]
    rigid_bodies = set(rigid_ids)
    N_mols = len(rigid_bodies)
    N_p =  [rigid_ids.count(i) for i in rigid_bodies]
    assert len(set(N_p)) == 1
    N_p = N_p[0]
    mol_inds = [
        np.arange(N_mols + i * N_p, N_mols + i * N_p + N_p)
        for i in range(N_mols)
    ]

    for i, inds in enumerate(mol_inds):
	    total_mass = np.sum(snapshot.particles.mass[inds])
	    com = (
		    np.sum(
			    snapshot.particles.position[inds]
			    * snapshot.particles.mass[inds, np.newaxis],
                axis=0,
		    )
		    / total_mass
	    )
	    snapshot.particles.position[i] = com
	    snapshot.particles.body[i] = i
	    snapshot.particles.body[inds] = i * np.ones_like(inds)
	    snapshot.particles.mass[i] = np.sum(snapshot.particles.mass[inds])
	    snapshot.particles.moment_inertia[i] = moit(
		    snapshot.particles.position[inds],
		    snapshot.particles.mass[inds],
		    center=com,
	    )		
    return snapshot


def xml_to_gsd(xmlfile, gsdfile):
    """Writes hoomdxml data to gsd file.

    Assumes xml only contains one frame. Also sorts bonds so they will work with
    freud Neighborlist. Overwrites gsd file if it exists.

    Parameters
    ----------
    xmlfile : str
        Path to xml file
    gsdfile : str
        Path to gsd file
    """
    try:
        import hoomd
        import hoomd.deprecated
    except ImportError:
        raise ImportError(
                "You must have hoomd version 2 installed to use xml_to_gsd()"
        )

    hoomd.util.quiet_status()
    hoomd.context.initialize("")
    hoomd.deprecated.init.read_xml(xmlfile, restart=xmlfile)
    with NamedTemporaryFile() as f:
        hoomd.dump.gsd(
            filename=f.name,
            period=None,
            group=hoomd.group.all(),
            dynamic=["momentum"],
            overwrite=True
        )
        hoomd.util.unquiet_status()
        with gsd.hoomd.open(f.name) as t, gsd.hoomd.open(gsdfile, "wb") as newt:
            snap = t[0]
            bonds = snap.bonds.group
            bonds = bonds[np.lexsort((bonds[:,1], bonds[:,0]))]
            snap.bonds.group = bonds
            newt.append(snap)
    print(f"XML data written to {gsdfile}")<|MERGE_RESOLUTION|>--- conflicted
+++ resolved
@@ -2,10 +2,6 @@
 
 import freud
 import gsd.hoomd
-<<<<<<< HEAD
-import hoomd
-=======
->>>>>>> 08c1605f
 import numpy as np
 
 from cmeutils.geometry import moit
