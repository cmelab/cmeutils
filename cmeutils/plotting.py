--- conflicted
+++ resolved
@@ -1,12 +1,8 @@
 import matplotlib.pyplot as plt
 import numpy as np
 
-<<<<<<< HEAD
 
 def get_histogram(data, normalize=False, bins="auto", x_range=None):
-=======
-def get_histogram(data, normalize=False, bins="auto"):
->>>>>>> e96dd7f3
     """Bins a 1-D array of data into a histogram using
     the numpy.histogram method.
 
