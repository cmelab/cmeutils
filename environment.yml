<<<<<<< HEAD
name: cme-utils
=======
name: cmeutils
>>>>>>> 6455c756
channels:
  - conda-forge
dependencies:
  - numpy
  - pip
<<<<<<< HEAD
  - numpy
  - gsd
=======
  - python=3.7
  - pytest
  - pytest-cov
>>>>>>> 6455c756
<|MERGE_RESOLUTION|>--- conflicted
+++ resolved
@@ -1,18 +1,10 @@
-<<<<<<< HEAD
-name: cme-utils
-=======
 name: cmeutils
->>>>>>> 6455c756
 channels:
   - conda-forge
 dependencies:
+  - gsd
   - numpy
   - pip
-<<<<<<< HEAD
-  - numpy
-  - gsd
-=======
   - python=3.7
   - pytest
-  - pytest-cov
->>>>>>> 6455c756
+  - pytest-cov